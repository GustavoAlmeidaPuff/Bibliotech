--- conflicted
+++ resolved
@@ -1,18 +1,9 @@
 import React, { useState, useEffect } from 'react';
 import { useNavigate, Link } from 'react-router-dom';
-<<<<<<< HEAD
-import { collection, query, getDocs, doc, deleteDoc } from 'firebase/firestore';
+import { collection, query, getDocs } from 'firebase/firestore';
 import { db } from '../../config/firebase';
 import { useAuth } from '../../contexts/AuthContext';
-import { PlusIcon, TrashIcon, FunnelIcon, XMarkIcon } from '@heroicons/react/24/outline';
-import { useTags } from '../../contexts/TagsContext';
-import AutocompleteInput from '../../components/AutocompleteInput';
-=======
-import { collection, query, getDocs, deleteDoc, doc } from 'firebase/firestore';
-import { db } from '../../config/firebase';
-import { useAuth } from '../../contexts/AuthContext';
-import { PlusIcon, TrashIcon, MagnifyingGlassIcon } from '@heroicons/react/24/outline';
->>>>>>> 18e3750e
+import { PlusIcon } from '@heroicons/react/24/outline';
 import styles from './Books.module.css';
 
 interface Book {
@@ -38,46 +29,14 @@
   const [books, setBooks] = useState<Book[]>([]);
   const [filteredBooks, setFilteredBooks] = useState<Book[]>([]);
   const [loading, setLoading] = useState(true);
-  const [selectedBooks, setSelectedBooks] = useState<string[]>([]);
-<<<<<<< HEAD
-  const [deleting, setDeleting] = useState(false);
-  const [showFilters, setShowFilters] = useState(false);
-  const [filtersApplied, setFiltersApplied] = useState(false);
-  const [filters, setFilters] = useState<Filters>({
-    title: '',
-    code: '',
-    author: ''
-  });
-  
-=======
-  const [searchTerm, setSearchTerm] = useState('');
->>>>>>> 18e3750e
   const { currentUser } = useAuth();
   const { genres } = useTags();
   const navigate = useNavigate();
 
-  const fetchBooks = async () => {
-    if (!currentUser) return;
-    
-    try {
-      const booksRef = collection(db, `users/${currentUser.uid}/books`);
-      const q = query(booksRef);
-      const querySnapshot = await getDocs(q);
+  useEffect(() => {
+    const fetchBooks = async () => {
+      if (!currentUser) return;
       
-<<<<<<< HEAD
-      const fetchedBooks = querySnapshot.docs.map(doc => ({
-        id: doc.id,
-        ...doc.data()
-      })) as Book[];
-      
-      setBooks(fetchedBooks);
-    } catch (error) {
-      console.error('Error fetching books:', error);
-    } finally {
-      setLoading(false);
-    }
-  };
-=======
       try {
         const booksRef = collection(db, `users/${currentUser.uid}/books`);
         const q = query(booksRef);
@@ -89,243 +48,28 @@
         })) as Book[];
         
         setBooks(fetchedBooks);
-        setFilteredBooks(fetchedBooks);
       } catch (error) {
         console.error('Error fetching books:', error);
       } finally {
         setLoading(false);
       }
     };
->>>>>>> 18e3750e
 
   useEffect(() => {
     fetchBooks();
   }, [currentUser]);
 
-<<<<<<< HEAD
-  const handleSubmit = (e: React.FormEvent) => {
-    e.preventDefault();
-    applyFilters();
-  };
-
-  const handleKeyDown = (e: React.KeyboardEvent) => {
-    if (e.key === 'Enter') {
-      applyFilters();
-    }
-  };
-
-  const applyFilters = () => {
-    let result = [...books];
-    const hasActiveFilters = Object.values(filters).some(Boolean);
-    
-    if (!hasActiveFilters) {
-      setFilteredBooks([]);
-      setFiltersApplied(false);
-      return;
-    }
-
-    if (filters.title) {
-      result = result.filter(book => 
-        book.title.toLowerCase().includes(filters.title.toLowerCase())
-      );
-    }
-
-    if (filters.code) {
-      result = result.filter(book => 
-        book.code?.toString().toLowerCase().includes(filters.code.toLowerCase())
-      );
-    }
-
-    if (filters.author) {
-      result = result.filter(book => 
-        book.authors?.some(author => 
-          author.toLowerCase().includes(filters.author.toLowerCase())
-        )
-      );
-    }
-
-    setFilteredBooks(result);
-    setFiltersApplied(true);
-  };
-
-  const handleFilterChange = (field: keyof Filters, value: string) => {
-    setFilters(prev => ({
-      ...prev,
-      [field]: value
-    }));
-  };
-
-  const clearFilters = () => {
-    setFilters({
-      title: '',
-      code: '',
-      author: ''
-    });
-    setFilteredBooks([]);
-    setFiltersApplied(false);
-  };
-
-  const toggleBookSelection = (bookId: string) => {
-    setSelectedBooks(prev => 
-      prev.includes(bookId)
-        ? prev.filter(id => id !== bookId)
-        : [...prev, bookId]
-    );
-  };
-
-  const handleSelectAll = () => {
-    setSelectedBooks(
-      selectedBooks.length === books.length
-        ? []
-        : books.map(book => book.id)
-    );
-  };
-
-  const handleDeleteSelected = async () => {
-    if (!currentUser || !window.confirm('Tem certeza que deseja excluir os livros selecionados?')) return;
-
-    try {
-      setDeleting(true);
-=======
-  useEffect(() => {
-    if (searchTerm.trim() === '') {
-      setFilteredBooks(books);
-      return;
-    }
-
-    const searchTermLower = searchTerm.toLowerCase().trim();
-    const filtered = books.filter(book => {
-      const matchesCode = book.code.toLowerCase().includes(searchTermLower);
-      const matchesTitle = book.title.toLowerCase().includes(searchTermLower);
-      const matchesAuthors = book.authors?.some(author => 
-        author.toLowerCase().includes(searchTermLower)
-      );
-      const matchesGenres = book.genres?.some(genre => 
-        genre.toLowerCase().includes(searchTermLower)
-      );
-
-      return matchesCode || matchesTitle || matchesAuthors || matchesGenres;
-    });
-
-    setFilteredBooks(filtered);
-  }, [searchTerm, books]);
-
-  const handleSelectBook = (bookId: string) => {
-    setSelectedBooks(prev => {
-      if (prev.includes(bookId)) {
-        return prev.filter(id => id !== bookId);
-      } else {
-        return [...prev, bookId];
-      }
-    });
-  };
-
-  const handleSelectAll = () => {
-    if (selectedBooks.length === filteredBooks.length) {
-      setSelectedBooks([]);
-    } else {
-      setSelectedBooks(filteredBooks.map(book => book.id));
-    }
-  };
-
-  const handleDeleteSelected = async () => {
-    if (!currentUser || selectedBooks.length === 0) return;
-    
-    if (!window.confirm(`Tem certeza que deseja deletar ${selectedBooks.length} livro(s)?`)) {
-      return;
-    }
-
-    try {
-      setLoading(true);
-      
->>>>>>> 18e3750e
-      for (const bookId of selectedBooks) {
-        const bookRef = doc(db, `users/${currentUser.uid}/books/${bookId}`);
-        await deleteDoc(bookRef);
-      }
-<<<<<<< HEAD
-      await fetchBooks();
-      setSelectedBooks([]);
-    } catch (error) {
-      console.error('Error deleting books:', error);
-      alert('Erro ao excluir livros. Tente novamente.');
-    } finally {
-      setDeleting(false);
-=======
-
-      // Atualiza a lista de livros removendo os deletados
-      setBooks(prev => prev.filter(book => !selectedBooks.includes(book.id)));
-      setSelectedBooks([]);
-    } catch (error) {
-      console.error('Error deleting books:', error);
-      alert('Erro ao deletar livros. Por favor, tente novamente.');
-    } finally {
-      setLoading(false);
->>>>>>> 18e3750e
-    }
-  };
-
   return (
     <div className={styles.container}>
       <div className={styles.header}>
         <h2>Acervo da Biblioteca</h2>
-<<<<<<< HEAD
-        <div className={styles.headerActions}>
-          {selectedBooks.length > 0 ? (
-            <>
-              <button
-                className={styles.selectAllButton}
-                onClick={handleSelectAll}
-              >
-                {selectedBooks.length === books.length ? 'Desmarcar Todos' : 'Selecionar Todos'}
-              </button>
-              <button
-                className={styles.deleteButton}
-                onClick={handleDeleteSelected}
-                disabled={deleting}
-              >
-                <TrashIcon className={styles.buttonIcon} />
-                {deleting ? 'Excluindo...' : 'Excluir Selecionados'}
-              </button>
-            </>
-          ) : (
-            <>
-              <button
-                className={styles.filterButton}
-                onClick={() => setShowFilters(!showFilters)}
-              >
-                {showFilters ? (
-                  <>
-                    <XMarkIcon className={styles.buttonIcon} />
-                    Ocultar Filtros
-                  </>
-                ) : (
-                  <>
-                    <FunnelIcon className={styles.buttonIcon} />
-                    Mostrar Filtros
-                  </>
-                )}
-              </button>
-              <button 
-                className={styles.registerButton}
-                onClick={() => navigate('/books/register')}
-              >
-                <PlusIcon className={styles.buttonIcon} />
-                Registrar Livro
-              </button>
-            </>
-          )}
-=======
-        <div className={styles.headerButtons}>
-          <button 
-            className={styles.registerButton}
-            onClick={() => navigate('/books/register')}
-          >
-            <PlusIcon className={styles.buttonIcon} />
-            Registrar Livro
-          </button>
->>>>>>> 18e3750e
-        </div>
+        <button 
+          className={styles.registerButton}
+          onClick={() => navigate('/books/register')}
+        >
+          <PlusIcon className={styles.buttonIcon} />
+          Registrar Livro
+        </button>
       </div>
 
       {showFilters && (
@@ -394,144 +138,32 @@
             </button>
           </div>
         ) : (
-          <>
-<<<<<<< HEAD
-            <div className={styles.booksGrid}>
-              {(filtersApplied ? filteredBooks : books).map(book => (
-                <Link
-                  key={book.id}
-                  to={`/books/${book.id}`}
-                  className={`${styles.bookCard} ${selectedBooks.includes(book.id) ? styles.selected : ''}`}
-                >
-                  <div className={styles.bookHeader}>
-                    <div
-                      className={styles.checkbox}
-                      onClick={(e) => {
-                        e.preventDefault();
-                        e.stopPropagation();
-                      }}
-                    >
-                      <input
-                        type="checkbox"
-                        checked={selectedBooks.includes(book.id)}
-                        onChange={(e) => {
-                          e.preventDefault();
-                          e.stopPropagation();
-                          toggleBookSelection(book.id);
-                        }}
-                      />
-                    </div>
-                    <h3>{book.title}</h3>
+          <div className={styles.booksGrid}>
+            {books.map(book => (
+              <Link
+                key={book.id}
+                to={`/books/${book.id}`}
+                className={styles.bookCard}
+              >
+                <h3>{book.title}</h3>
+                <p className={styles.bookCode}>Código: {book.code}</p>
+                {book.authors && (
+                  <p className={styles.bookAuthors}>
+                    {book.authors.join(', ')}
+                  </p>
+                )}
+                {book.genres && (
+                  <div className={styles.genreTags}>
+                    {book.genres.map(genre => (
+                      <span key={genre} className={styles.tag}>
+                        {genre}
+                      </span>
+                    ))}
                   </div>
-                  <p className={styles.bookCode}>Código: {book.code}</p>
-                  {book.authors && (
-                    <p className={styles.bookAuthors}>
-                      {book.authors.join(', ')}
-                    </p>
-                  )}
-                  {book.genres && (
-                    <div className={styles.genreTags}>
-                      {book.genres.map(genre => (
-                        <span key={genre} className={styles.tag}>
-                          {genre}
-                        </span>
-                      ))}
-                    </div>
-                  )}
-                </Link>
-              ))}
-            </div>
-            {!loading && filteredBooks.length === 0 && filtersApplied && (
-              <div className={styles.noResults}>
-                <p>Nenhum livro encontrado com os filtros aplicados.</p>
-                <button
-                  className={styles.clearFiltersButton}
-                  onClick={clearFilters}
-                >
-                  Limpar Filtros
-                </button>
-=======
-            <div className={styles.searchContainer}>
-              <div className={styles.searchWrapper}>
-                <MagnifyingGlassIcon className={styles.searchIcon} />
-                <input
-                  type="text"
-                  placeholder="Pesquisar por título, código, autor ou categoria..."
-                  value={searchTerm}
-                  onChange={(e) => setSearchTerm(e.target.value)}
-                  className={styles.searchInput}
-                />
-              </div>
-            </div>
-
-            <div className={styles.selectAllContainer}>
-              <div className={styles.selectAllWrapper}>
-                <div className={styles.selectionControls}>
-                  <label className={styles.checkboxLabel}>
-                    <input
-                      type="checkbox"
-                      checked={selectedBooks.length === filteredBooks.length && filteredBooks.length > 0}
-                      onChange={handleSelectAll}
-                    />
-                    <span>Selecionar Todos</span>
-                  </label>
-                  {selectedBooks.length > 0 && (
-                    <button 
-                      className={styles.deleteSelectedButton}
-                      onClick={handleDeleteSelected}
-                    >
-                      <TrashIcon className={styles.buttonIcon} />
-                      Excluir Selecionados ({selectedBooks.length})
-                    </button>
-                  )}
-                </div>
-              </div>
-            </div>
-
-            {filteredBooks.length === 0 ? (
-              <div className={styles.noResults}>
-                Nenhum livro encontrado para "{searchTerm}"
-              </div>
-            ) : (
-              <div className={styles.booksGrid}>
-                {filteredBooks.map(book => (
-                  <div key={book.id} className={styles.bookCardWrapper}>
-                    <div className={styles.checkboxContainer}>
-                      <label className={styles.checkboxLabel}>
-                        <input
-                          type="checkbox"
-                          checked={selectedBooks.includes(book.id)}
-                          onChange={() => handleSelectBook(book.id)}
-                        />
-                      </label>
-                    </div>
-                    <Link
-                      to={`/books/${book.id}`}
-                      className={styles.bookCard}
-                    >
-                      <h3>{book.title}</h3>
-                      <p className={styles.bookCode}>Código: {book.code}</p>
-                      {book.authors && (
-                        <p className={styles.bookAuthors}>
-                          {book.authors.join(', ')}
-                        </p>
-                      )}
-                      {book.genres && (
-                        <div className={styles.genreTags}>
-                          {book.genres.map(genre => (
-                            <span key={genre} className={styles.tag}>
-                              {genre}
-                            </span>
-                          ))}
-                        </div>
-                      )}
-                    </Link>
-                  </div>
-                ))}
->>>>>>> 18e3750e
-              </div>
-            )}
-          </>
+                )}
+              </Link>
+            ))}
+          </div>
         )}
       </div>
     </div>
